--- conflicted
+++ resolved
@@ -7,12 +7,9 @@
 import TradeSetup from './pages/TradeSetup';
 import Settings from './pages/Settings';
 import ComponentDemo from './pages/ComponentDemo';
-<<<<<<< HEAD
 import PortfolioAnalytics from './pages/PortfolioAnalytics';
-=======
 import NotificationDisplay from './components/NotificationDisplay';
 import AdvancedOrderManagement from './pages/AdvancedOrderManagement';
->>>>>>> 4e6ebee9
 import './styles/enterprise-base.css';
 
 // Protected Route Component
@@ -61,17 +58,18 @@
           }
         />
         <Route
-<<<<<<< HEAD
           path="/portfolio"
           element={
             <ProtectedRoute>
               <PortfolioAnalytics />
-=======
+            </ProtectedRoute>
+          }
+        />
+        <Route
           path="/advanced-orders"
           element={
             <ProtectedRoute>
               <AdvancedOrderManagement />
->>>>>>> 4e6ebee9
             </ProtectedRoute>
           }
         />
