--- conflicted
+++ resolved
@@ -16,12 +16,6 @@
     }
   };
 
-<<<<<<< HEAD
-  const navItems = [
-    { path: '/account-setup', label: 'Account Setup', icon: '🔗' },
-    { path: '/trade-setup', label: 'Trade Setup', icon: '📊' },
-    { path: '/portfolio', label: 'Portfolio', icon: '📈' },
-=======
   const primaryNavItems = [
     { path: '/trade-setup', label: 'Trading', icon: '📊' },
     { path: '/advanced-orders', label: 'Orders', icon: '🎯' },
@@ -30,7 +24,6 @@
 
   const secondaryNavItems = [
     { path: '/account-setup', label: 'Accounts', icon: '🔗' },
->>>>>>> 4e6ebee9
     { path: '/settings', label: 'Settings', icon: '⚙️' },
     { path: '/demo', label: 'Components', icon: '🎨' },
   ];
